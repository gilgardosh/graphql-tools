import {
  GraphQLSchema,
  GraphQLObjectType,
  GraphQLEnumType,
  GraphQLUnionType,
  GraphQLInterfaceType,
  GraphQLList,
  getNullableType,
  getNamedType,
} from 'graphql/type';
import { graphql } from 'graphql';
import uuid from 'node-uuid';
import { forEachField, buildSchemaFromTypeDefinitions } from './schemaGenerator';

// This function wraps addMockFunctionsToSchema for more convenience
function mockServer(schema, mocks = {}, preserveResolvers = false) {
  let mySchema = schema;
  if (!(schema instanceof GraphQLSchema)) {
    // TODO: provide useful error messages here if this fails
    mySchema = buildSchemaFromTypeDefinitions(schema);
  }
  addMockFunctionsToSchema({ schema: mySchema, mocks, preserveResolvers });

  return { query: (query, vars) => graphql(mySchema, query, {}, {}, vars) };
}

// TODO allow providing a seed such that lengths of list could be deterministic
// this could be done by using casual to get a random list length if the casual
// object is global.
function addMockFunctionsToSchema({ schema, mocks = {}, preserveResolvers = false } = {}) {
  function isObject(thing) {
    return thing === Object(thing) && !Array.isArray(thing);
  }
  if (!schema) {
    // XXX should we check that schema is an instance of GraphQLSchema?
    throw new Error('Must provide schema to mock');
  }
  if (!isObject(mocks)) {
    throw new Error('mocks must be of type Object');
  }

  // use Map internally, because that API is nicer.
  const mockFunctionMap = new Map();
  Object.keys(mocks).forEach((typeName) => {
    mockFunctionMap.set(typeName, mocks[typeName]);
  });

  mockFunctionMap.forEach((mockFunction, mockTypeName) => {
    if (typeof mockFunction !== 'function') {
      throw new Error(`mockFunctionMap[${mockTypeName}] must be a function`);
    }
  });

  const defaultMockMap = new Map();
  defaultMockMap.set('Int', () => Math.round(Math.random() * 200) - 100);
  defaultMockMap.set('Float', () => (Math.random() * 200) - 100);
  defaultMockMap.set('String', () => 'Hello World');
  defaultMockMap.set('Boolean', () => Math.random() > 0.5);
  defaultMockMap.set('ID', () => uuid.v4());

  function mergeObjects(a, b) {
    return Object.assign(a, b);
  }

  // returns a random element from that ary
  function getRandomElement(ary) {
    const sample = Math.floor(Math.random() * ary.length);
    return ary[sample];
  }

  // takes either an object or a (possibly nested) array
  // and completes the customMock object with any fields
  // defined on genericMock
  // only merges objects or arrays. Scalars are returned as is
  function mergeMocks(genericMockFunction, customMock) {
    if (Array.isArray(customMock)) {
      return customMock.map((el) => mergeMocks(genericMockFunction, el));
    }
    if (isObject(customMock)) {
      return mergeObjects(genericMockFunction(), customMock);
    }
    return customMock;
  }

  function assignResolveType(type) {
    const fieldType = getNullableType(type);
    const namedFieldType = getNamedType(fieldType);

    const oldResolveType = namedFieldType.resolveType;
    if (preserveResolvers && oldResolveType && oldResolveType.length) {
      return;
    }

    if (namedFieldType instanceof GraphQLUnionType ||
        namedFieldType instanceof GraphQLInterfaceType
    ) {
      // the default `resolveType` always returns null. We add a fallback
      // resolution that works with how unions and interface are mocked
      namedFieldType.resolveType = (data, context, info) =>
        info.schema.getType(data.typename);
    }
  }

  const mockType = function mockType(type, typeName, fieldName) {
    // order of precendence for mocking:
    // 1. if the object passed in already has fieldName, just use that
    // --> if it's a function, that becomes your resolver
    // --> if it's a value, the mock resolver will return that
    // 2. if the nullableType is a list, recurse
    // 2. if there's a mock defined for this typeName, that will be used
    // 3. if there's no mock defined, use the default mocks for this type
    return (...args) => {
      const [root, queryArgs, context, info] = args;

      // nullability doesn't matter for the purpose of mocking.
      const fieldType = getNullableType(type);
      const namedFieldType = getNamedType(fieldType);

      if (root && typeof root[fieldName] !== 'undefined') {
        let result;
        // if we're here, the field is already defined
        if (typeof root[fieldName] === 'function') {
          result = root[fieldName](...args);
          if (result instanceof MockList) {
            result = result.mock(...args, fieldType, mockType);
          }
        } else {
          result = root[fieldName];
        }

        // Now we merge the result with the default mock for this type.
        // This allows overriding defaults while writing very little code.
        if (mockFunctionMap.has(namedFieldType.name)) {
          result = mergeMocks(
            mockFunctionMap.get(namedFieldType.name).bind(null, ...args), result
          );
        }
        return result;
      }

      if (fieldType instanceof GraphQLList) {
        return [mockType(fieldType.ofType)(...args), mockType(fieldType.ofType)(...args)];
      }
      if (mockFunctionMap.has(fieldType.name)) {
        // the object passed doesn't have this field, so we apply the default mock
        return mockFunctionMap.get(fieldType.name)(...args);
      }
      if (fieldType instanceof GraphQLObjectType) {
        // objects don't return actual data, we only need to mock scalars!
        return {};
      }
      // TODO mocking Interface and Union types will require determining the
      // resolve type before passing it on.
      // XXX we recommend a generic way for resolve type here, which is defining
      // typename on the object.
      if (fieldType instanceof GraphQLUnionType) {
        const randomType = getRandomElement(fieldType.getTypes());
        return {
          typename: randomType,
          ...mockType(randomType)(...args),
        };
      }
      if (fieldType instanceof GraphQLInterfaceType) {
        const possibleTypes = schema.getPossibleTypes(fieldType);
        const randomType = getRandomElement(possibleTypes);
        return {
          typename: randomType,
          ...mockType(randomType)(...args),
        };
      }
      if (fieldType instanceof GraphQLEnumType) {
        return getRandomElement(fieldType.getValues()).value;
      }
      if (defaultMockMap.has(fieldType.name)) {
        return defaultMockMap.get(fieldType.name)(...args);
      }
      // if we get to here, we don't have a value, and we don't have a mock for this type,
      // we could return undefined, but that would be hard to debug, so we throw instead.
      throw new Error(`No mock defined for type "${fieldType.name}"`);
    };
  };

  forEachField(schema, (field, typeName, fieldName) => {
<<<<<<< HEAD
=======
    assignResolveType(field.type);

    if (preserveResolvers && field.resolve) {
      return;
    }

>>>>>>> ec2be777
    // we have to handle the root mutation and root query types differently,
    // because no resolver is called at the root.
    const isOnQueryType = typeName === (schema.getQueryType() || {}).name;
    const isOnMutationType = typeName === (schema.getMutationType() || {}).name;
    if (isOnQueryType || isOnMutationType) {
      if (mockFunctionMap.has(typeName)) {
        const rootMock = mockFunctionMap.get(typeName);
        if (rootMock()[fieldName]) {
          // TODO: assert that it's a function
          // eslint-disable-next-line no-param-reassign
          field.resolve = (root, ...rest) => {
            const updatedRoot = root || {}; // TODO: should we clone instead?
            updatedRoot[fieldName] = rootMock()[fieldName];
            // XXX this is a bit of a hack to still use mockType, which
            // lets you mock lists etc. as well
            // otherwise we could just set field.resolve to rootMock()[fieldName]
            // it's like pretending there was a resolve function that ran before
            // the root resolve function.
            return mockType(
              field.type, typeName, fieldName)(updatedRoot, ...rest);
          };
          return;
        }
      }
    }
    if (!preserveResolvers || !field.resolve) {
      // eslint-disable-next-line no-param-reassign
      field.resolve = mockType(field.type, typeName, fieldName);
    } else {
      const oldResolver = field.resolve;
      const mockResolver = mockType(field.type, typeName, fieldName);
      // eslint-disable-next-line no-param-reassign
      field.resolve = (...args) => {
        const mockedValue = mockResolver(...args);
        const resolvedValue = oldResolver(...args);
        return typeof mockedValue === 'object' && typeof resolvedValue === 'object'
          ? Object.assign({}, mockedValue, resolvedValue) : resolvedValue;
      };
    }
  });
}

class MockList {
  // wrappedFunction can return another MockList or a value
  constructor(len, wrappedFunction) {
    this.len = len;
    if (typeof wrappedFunction !== 'undefined') {
      if (typeof wrappedFunction !== 'function') {
        throw new Error('Second argument to MockList must be a function or undefined');
      }
      this.wrappedFunction = wrappedFunction;
    }
  }

  mock(root, args, context, info, fieldType, mockTypeFunc) {
    function randint(low, high) {
      return Math.floor((Math.random() * ((high - low) + 1)) + low);
    }
    let arr;
    if (Array.isArray(this.len)) {
      arr = new Array(randint(this.len[0], this.len[1]));
    } else {
      arr = new Array(this.len);
    }
    for (let i = 0; i < arr.length; i++) {
      if (typeof this.wrappedFunction === 'function') {
        const res = this.wrappedFunction(root, args, context, info);
        if (res instanceof MockList) {
          const nullableType = getNullableType(fieldType.ofType);
          arr[i] = res.mock(root, args, context, info, nullableType, mockTypeFunc);
        } else {
          arr[i] = res;
        }
      } else {
        arr[i] = mockTypeFunc(fieldType.ofType)(root, args, context, info);
      }
    }
    return arr;
  }
}

export {
  addMockFunctionsToSchema,
  MockList,
  mockServer,
};<|MERGE_RESOLUTION|>--- conflicted
+++ resolved
@@ -181,15 +181,8 @@
   };
 
   forEachField(schema, (field, typeName, fieldName) => {
-<<<<<<< HEAD
-=======
     assignResolveType(field.type);
 
-    if (preserveResolvers && field.resolve) {
-      return;
-    }
-
->>>>>>> ec2be777
     // we have to handle the root mutation and root query types differently,
     // because no resolver is called at the root.
     const isOnQueryType = typeName === (schema.getQueryType() || {}).name;
